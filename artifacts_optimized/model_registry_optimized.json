--- conflicted
+++ resolved
@@ -1,23 +1,9 @@
 {
-<<<<<<< HEAD
-  "last_updated": "2025-11-18T14:36:27.048431",
-=======
   "last_updated": "2025-12-08T22:27:01.436256",
->>>>>>> bfb2f733
   "optimization_enabled": true,
   "leagues": {
     "4986": {
       "name": "Rugby Championship",
-<<<<<<< HEAD
-      "trained_at": "2025-11-18T14:28:48.362445",
-      "training_games": 144,
-      "model_type": "stacking",
-      "performance": {
-        "winner_accuracy": 0.6,
-        "home_mae": 9.963282852168799,
-        "away_mae": 7.9087732496052565,
-        "overall_mae": 8.936028050887028
-=======
       "trained_at": "2025-12-08T22:23:54.214982",
       "training_games": 144,
       "model_type": "stacking",
@@ -26,7 +12,6 @@
         "home_mae": 10.10070504447636,
         "away_mae": 7.938215391399305,
         "overall_mae": 9.019460217937834
->>>>>>> bfb2f733
       },
       "feature_selection": {
         "original": 57,
@@ -35,16 +20,6 @@
     },
     "4446": {
       "name": "United Rugby Championship",
-<<<<<<< HEAD
-      "trained_at": "2025-11-18T14:30:08.688838",
-      "training_games": 336,
-      "model_type": "simple",
-      "performance": {
-        "winner_accuracy": 0.6606060606060605,
-        "home_mae": 9.976323227880936,
-        "away_mae": 8.738381374357266,
-        "overall_mae": 9.3573523011191
-=======
       "trained_at": "2025-12-08T22:24:29.846236",
       "training_games": 344,
       "model_type": "stacking",
@@ -53,7 +28,6 @@
         "home_mae": 9.910636746837927,
         "away_mae": 7.965523244606163,
         "overall_mae": 8.938079995722045
->>>>>>> bfb2f733
       },
       "feature_selection": {
         "original": 57,
@@ -62,16 +36,6 @@
     },
     "5069": {
       "name": "Currie Cup",
-<<<<<<< HEAD
-      "trained_at": "2025-11-18T14:31:43.376944",
-      "training_games": 345,
-      "model_type": "stacking",
-      "performance": {
-        "winner_accuracy": 0.5823529411764705,
-        "home_mae": 10.754448338742796,
-        "away_mae": 11.89732969070142,
-        "overall_mae": 11.325889014722108
-=======
       "trained_at": "2025-12-08T22:25:05.639824",
       "training_games": 345,
       "model_type": "stacking",
@@ -80,7 +44,6 @@
         "home_mae": 10.710652357486731,
         "away_mae": 11.789079448159288,
         "overall_mae": 11.24986590282301
->>>>>>> bfb2f733
       },
       "feature_selection": {
         "original": 57,
@@ -89,24 +52,14 @@
     },
     "4574": {
       "name": "Rugby World Cup",
-<<<<<<< HEAD
-      "trained_at": "2025-11-18T14:32:19.048582",
-=======
       "trained_at": "2025-12-08T22:25:20.189373",
->>>>>>> bfb2f733
       "training_games": 152,
       "model_type": "stacking",
       "performance": {
         "winner_accuracy": 0.8444444444444444,
-<<<<<<< HEAD
-        "home_mae": 12.434742289287803,
-        "away_mae": 5.977368145023955,
-        "overall_mae": 9.206055217155878
-=======
         "home_mae": 12.695961711915752,
         "away_mae": 5.89827690476037,
         "overall_mae": 9.297119308338061
->>>>>>> bfb2f733
       },
       "feature_selection": {
         "original": 57,
@@ -115,16 +68,6 @@
     },
     "4551": {
       "name": "Super Rugby",
-<<<<<<< HEAD
-      "trained_at": "2025-11-18T14:33:34.623002",
-      "training_games": 259,
-      "model_type": "stacking",
-      "performance": {
-        "winner_accuracy": 0.6846153846153846,
-        "home_mae": 10.047997799424282,
-        "away_mae": 9.065568289003203,
-        "overall_mae": 9.556783044213741
-=======
       "trained_at": "2025-12-08T22:25:48.983222",
       "training_games": 259,
       "model_type": "stacking",
@@ -133,7 +76,6 @@
         "home_mae": 10.055031167404701,
         "away_mae": 9.120579021878175,
         "overall_mae": 9.587805094641439
->>>>>>> bfb2f733
       },
       "feature_selection": {
         "original": 57,
@@ -142,16 +84,6 @@
     },
     "4430": {
       "name": "French Top 14",
-<<<<<<< HEAD
-      "trained_at": "2025-11-18T14:35:01.954659",
-      "training_games": 318,
-      "model_type": "stacking",
-      "performance": {
-        "winner_accuracy": 0.8064516129032258,
-        "home_mae": 9.411906200859228,
-        "away_mae": 6.571933947881233,
-        "overall_mae": 7.99192007437023
-=======
       "trained_at": "2025-12-08T22:26:23.600710",
       "training_games": 325,
       "model_type": "stacking",
@@ -160,7 +92,6 @@
         "home_mae": 9.608187150480687,
         "away_mae": 6.585643093405847,
         "overall_mae": 8.096915121943267
->>>>>>> bfb2f733
       },
       "feature_selection": {
         "original": 57,
@@ -169,16 +100,6 @@
     },
     "4414": {
       "name": "English Premiership Rugby",
-<<<<<<< HEAD
-      "trained_at": "2025-11-18T14:36:01.454470",
-      "training_games": 203,
-      "model_type": "stacking",
-      "performance": {
-        "winner_accuracy": 0.63,
-        "home_mae": 9.36187841848227,
-        "away_mae": 8.021372114578238,
-        "overall_mae": 8.691625266530254
-=======
       "trained_at": "2025-12-08T22:26:47.995499",
       "training_games": 208,
       "model_type": "stacking",
@@ -187,7 +108,6 @@
         "home_mae": 9.399149869555313,
         "away_mae": 8.133177992456988,
         "overall_mae": 8.766163931006151
->>>>>>> bfb2f733
       },
       "feature_selection": {
         "original": 57,
@@ -196,16 +116,6 @@
     },
     "5479": {
       "name": "Rugby Union International Friendlies",
-<<<<<<< HEAD
-      "trained_at": "2025-11-18T14:36:26.167457",
-      "training_games": 89,
-      "model_type": "simple",
-      "performance": {
-        "winner_accuracy": 0.711111111111111,
-        "home_mae": 11.876147386844263,
-        "away_mae": 12.254481293417069,
-        "overall_mae": 12.065314340130666
-=======
       "trained_at": "2025-12-08T22:27:01.268346",
       "training_games": 94,
       "model_type": "simple",
@@ -214,7 +124,6 @@
         "home_mae": 11.481447098828015,
         "away_mae": 12.104794095982582,
         "overall_mae": 11.793120597405299
->>>>>>> bfb2f733
       },
       "feature_selection": {
         "original": 57,
